--- conflicted
+++ resolved
@@ -8,10 +8,6 @@
 		"Sönke Ludwig"
 	],
 	"dependencies": {
-<<<<<<< HEAD
-		"vibe.d" : ">=0.0.0"
-=======
 		"vibe-d": "~master"
->>>>>>> 6c2e91a0
 	}
 }